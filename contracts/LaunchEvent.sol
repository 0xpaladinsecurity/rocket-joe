--- conflicted
+++ resolved
@@ -45,12 +45,7 @@
 
     RocketJoeToken private rJoe;
     uint256 private rJoePerAvax;
-<<<<<<< HEAD
-    IWAVAX private WAVAX;
-    /// @dev THE token contract.
-=======
     IWAVAX immutable WAVAX;
->>>>>>> 3ea130b1
     IERC20 public token;
 
     IJoeRouter02 private router;
@@ -59,10 +54,7 @@
 
     bool internal isStopped;
 
-<<<<<<< HEAD
     /// @dev max and min allocation limits in AVAX
-=======
->>>>>>> 3ea130b1
     uint256 public minAllocation;
     uint256 public maxAllocation;
 
@@ -71,13 +63,9 @@
         bool hasWithdrawnPair;
     }
 
-<<<<<<< HEAD
-    /// @dev the address of the JoePair. Only set after createLiquidityPool is called.
-=======
     mapping(address => UserAllocation) public getUserAllocation;
 
-    /// @dev The address of the Uniswap pair, set after createLiquidityPool is called
->>>>>>> 3ea130b1
+    /// @dev The address of the JoePair, set after createLiquidityPool is called
     IJoePair private pair;
 
     uint256 private avaxAllocated;
@@ -95,12 +83,6 @@
         factory = IJoeFactory(rocketJoeFactory.factory());
         rJoe = RocketJoeToken(rocketJoeFactory.rJoe());
         rJoePerAvax = rocketJoeFactory.rJoePerAvax();
-    }
-
-    /// @notice Receive AVAX from the WAVAX contract
-    /// @dev Needed for withdrawing from WAVAX contract.
-    receive() external payable {
-        require(msg.sender == address(WAVAX), "LaunchEvent: You can't send AVAX directly to this contract");
     }
 
     /// @notice Initialise the launch event with needed paramaters
@@ -125,18 +107,10 @@
         uint256 _userTimelock,
         uint256 _issuerTimelock
     ) external {
-<<<<<<< HEAD
         require(msg.sender == address(rocketJoeFactory), "LaunchEvent: only RocketJoeFactory allowed to initialize");
-        require(_issuer != address(0), "LaunchEvent: issuer is null address");
-        require(_phaseOne >= block.timestamp, "LaunchEvent: phase1 starts in the past");
-        require(_withdrawPenaltyGradient < 5e11 / uint256(2 days), "LaunchEvent: withdrawPenaltyGradient too big"); /// 50%
-        require(_fixedWithdrawPenalty < 5e11, "LaunchEvent: fixedWithdrawPenalty too big"); /// 50%
-=======
-        require(msg.sender == address(rocketJoeFactory), "LaunchEvent: forbidden");
         require(_phaseOne >= block.timestamp, "LaunchEvent: phase 1 has not started yet");
         require(_withdrawPenaltyGradient < 5e11 / uint256(2 days), "LaunchEvent: withdrawPenaltyGradient too big"); // 50%
         require(_fixedWithdrawPenalty < 5e11, "LaunchEvent: fixedWithdrawPenalty too big"); // 50%
->>>>>>> 3ea130b1
         require(_maxAllocation >= _minAllocation, "LaunchEvent: max allocation less than min");
         require(_userTimelock < 7 days, "LaunchEvent: can't lock user LP for more than 7 days");
         require(_issuerTimelock > _userTimelock, "LaunchEvent: issuer can't withdraw before users");
@@ -160,7 +134,6 @@
         issuerTimelock = _issuerTimelock;
     }
 
-<<<<<<< HEAD
     /// @dev Needed for withdrawing from WAVAX contract.
     receive() external payable {
         require(msg.sender == address(WAVAX), "LaunchEvent: you can't send AVAX directly to this contract");
@@ -168,11 +141,7 @@
 
     /// Public functions.
 
-    /// @notice Deposits AVAX and burns rJoe.
-    /// @dev Checks are done in the `_depositAVAX` function.
-=======
     /// @notice Deposits AVAX and burns rJoe to participate in the auction
->>>>>>> 3ea130b1
     function depositAVAX() external payable {
         require(msg.value > 0, "LaunchEvent: expected non-zero AVAX to deposit");
         require(!isStopped, "LaunchEvent: stopped");
@@ -191,36 +160,22 @@
         uint256 rJoeAmount = getRJoeAmount(msg.value);
 
         WAVAX.deposit{value: msg.value}();
-<<<<<<< HEAD
-        _depositAVAX(msg.sender, msg.value); // checks are done here.
-    }
-
-    /// @dev withdraw AVAX only during phase 1 and 2.
-    function withdrawAVAX(uint256 _amount) external {
-=======
         rJoe.transferFrom(msg.sender, address(this), rJoeAmount);
         rJoe.burn(rJoeAmount);
     }
 
     /// @notice Withdraw AVAX only during phase 1 and 2
-    /// @param amount The amount of AVAX to withdraw
-    function withdrawAVAX(uint256 amount) public {
->>>>>>> 3ea130b1
+    /// @param _amount The amount of AVAX to withdraw
+    function withdrawAVAX(uint256 _amount) public {
         require(!isStopped, "LaunchEvent: stopped");
         require(
             block.timestamp >= phaseOne && block.timestamp < (phaseOne + PHASE_ONE_DURATION + PHASE_TWO_DURATION),
             "LaunchEvent: can't withdraw after phase2"
         );
 
-<<<<<<< HEAD
-        UserAllocation storage user = users[msg.sender];
+        UserAllocation storage user = getUserAllocation[msg.sender];
         require(user.allocation >= _amount, "LaunchEvent: withdrawn amount exceeds balance");
-        user.allocation = user.allocation - _amount;
-=======
-        UserAllocation storage user = getUserAllocation[msg.sender];
-        require(user.allocation >= amount, "LaunchEvent: withdrawn amount exceeds balance");
-        user.allocation -= amount;
->>>>>>> 3ea130b1
+        user.allocation -= _amount;
 
         uint256 feeAmount = (_amount * getPenalty()) / 1e12;
         uint256 amountMinusFee = _amount - feeAmount;
@@ -233,29 +188,8 @@
         }
     }
 
-<<<<<<< HEAD
-    /// @dev Returns the current penalty
-    function getPenalty() public view returns (uint256) {
-        uint256 startedSince = block.timestamp - phaseOne;
-        if (startedSince < 1 days) {
-            return 0;
-        } else if (startedSince < 3 days) {
-            return (startedSince - 1 days) * withdrawPenaltyGradient;
-        }
-        return fixedWithdrawPenalty;
-    }
-
-    /// @dev Returns the current balance of the pool
-    function poolInfo() public view returns (uint256, uint256) {
-        return (IERC20(address(WAVAX)).balanceOf(address(this)), token.balanceOf(address(this)));
-    }
-
-    /// @dev Creates the JoePair — function is only called once ever and
-    /// only after phase 3 has started.
-=======
-    /// @notice Create the uniswap pair
-    /// @dev Can only be called once after phase 3 has started
->>>>>>> 3ea130b1
+    /// @notice Create the JoePair
+    /// @dev Can only be called once ever after phase 3 has started
     function createPair() external {
         require(!isStopped, "LaunchEvent: stopped");
         require(
@@ -303,8 +237,6 @@
             block.timestamp > phaseOne + PHASE_ONE_DURATION + PHASE_TWO_DURATION + userTimelock,
             "LaunchEvent: can't withdraw before user's timelock"
         );
-<<<<<<< HEAD
-=======
         pair.transfer(msg.sender, pairBalance(msg.sender));
 
         if (tokenReserve > 0) {
@@ -313,7 +245,6 @@
             user.hasWithdrawnPair = true;
             token.transfer(msg.sender, (user.allocation * tokenReserve) / avaxAllocated / 2);
         }
->>>>>>> 3ea130b1
 
         if (msg.sender == issuer) {
             // TODO: require or simple check ?
@@ -327,33 +258,10 @@
             if (tokenReserve > 0) {
                 token.transfer(issuer, (tokenReserve * 1e18) / avaxAllocated / 2);
             }
-        } else {
-            pair.transfer(msg.sender, pairBalance(msg.sender));
-
-            if (tokenReserve > 0) {
-                token.transfer(msg.sender, (users[msg.sender].allocation * tokenReserve) / avaxAllocated / 2);
-            }
-        }
-    }
-
-<<<<<<< HEAD
-    /// @dev get the rJoe amount needed;
-    function getRJoeAmount(uint256 _avaxAmount) public view returns (uint256) {
-        return _avaxAmount * rJoePerAvax;
-    }
-
-    /// @dev The total amount of liquidity pool tokens the user can withdraw.
-    function pairBalance(address _user) public view returns (uint256) {
-        if (avaxAllocated == 0) {
-            return 0;
-        }
-
-        return (users[_user].allocation * lpSupply) / avaxAllocated / 2;
-    }
-
-=======
+        }
+    }
+
     /// @notice Withdraw AVAX if launch has been cancelled
->>>>>>> 3ea130b1
     function emergencyWithdraw() external {
         require(isStopped, "LaunchEvent: is still running");
 
@@ -382,29 +290,6 @@
         isStopped = true;
     }
 
-<<<<<<< HEAD
-    /// Internal functions.
-
-    /// @dev Transfers `value` AVAX to address.
-    function _safeTransferAVAX(address _to, uint256 _value) internal {
-        (bool success, ) = _to.call{value: _value}(new bytes(0));
-        require(success, "LaunchEvent: avax transfer failed");
-    }
-
-    /// @notice Use your allocation credits by sending WAVAX.
-    function _depositAVAX(address _depositor, uint256 _avaxAmount) internal {
-        require(!isStopped, "LaunchEvent: stopped");
-        require(_avaxAmount >= minAllocation, "LaunchEvent: amount doesn't fulfill min allocation");
-
-        UserAllocation storage user = users[_depositor];
-        require(user.allocation + _avaxAmount <= maxAllocation, "LaunchEvent: amount exceeds max allocation");
-
-        user.allocation = user.allocation + _avaxAmount;
-
-        uint256 rJoeAmount = getRJoeAmount(_avaxAmount);
-        rJoe.transferFrom(_depositor, address(this), rJoeAmount);
-        rJoe.burn(rJoeAmount);
-=======
     /// @notice Returns the current penalty for early withdrawal
     /// @return The penalty to apply to a withdrawal amount
     function getPenalty() public view returns (uint256) {
@@ -424,10 +309,10 @@
     }
 
     /// @notice Get the rJOE amount needed to deposit AVAX
-    /// @param avaxAmount The amount of AVAX to deposit
+    /// @param _avaxAmount The amount of AVAX to deposit
     /// @return The amount of rJOE needed
-    function getRJoeAmount(uint256 avaxAmount) public view returns (uint256) {
-        return avaxAmount * rJoePerAvax;
+    function getRJoeAmount(uint256 _avaxAmount) public view returns (uint256) {
+        return _avaxAmount * rJoePerAvax;
     }
 
     /// @notice The total amount of liquidity pool tokens the user can withdraw
@@ -440,12 +325,11 @@
     }
 
     /// @notice Send AVAX
-    /// @param to The receiving address
-    /// @param value The amount of AVAX to send
+    /// @param _to The receiving address
+    /// @param _value The amount of AVAX to send
     /// @dev Will revert on failure
-    function safeTransferAVAX(address to, uint256 value) internal {
-        (bool success, ) = to.call{value: value}(new bytes(0));
+    function _safeTransferAVAX(address _to, uint256 _value) internal {
+        (bool success, ) = _to.call{value: _value}(new bytes(0));
         require(success, "LaunchEvent: avax transfer failed");
->>>>>>> 3ea130b1
     }
 }